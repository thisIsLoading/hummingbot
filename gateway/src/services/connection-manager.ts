--- conflicted
+++ resolved
@@ -5,14 +5,10 @@
 import { Uniswap } from '../connectors/uniswap/uniswap';
 import { UniswapLP } from '../connectors/uniswap/uniswap.lp';
 import { Pangolin } from '../connectors/pangolin/pangolin';
-<<<<<<< HEAD
-import { Ethereumish } from './common-interfaces';
-import { Defira } from '../connectors/defira/defira';
-=======
 import { Ethereumish, Uniswapish, UniswapLPish } from './common-interfaces';
 import { Traderjoe } from '../connectors/traderjoe/traderjoe';
 import { Sushiswap } from '../connectors/sushiswap/sushiswap';
->>>>>>> 75d6a8bd
+import { Defira } from '../connectors/defira/defira';
 
 export async function getChain(chain: string, network: string) {
   let chainInstance: Ethereumish;
@@ -44,17 +40,13 @@
     connectorInstance = UniswapLP.getInstance(chain, network);
   } else if (chain === 'avalanche' && connector === 'pangolin') {
     connectorInstance = Pangolin.getInstance(chain, network);
-<<<<<<< HEAD
-  else if (chain === 'harmony' && connector === 'defira')
-    connectorInstance = Defira.getInstance(chain, network);
-  else throw new Error('unsupported chain or connector');
-=======
   } else if (chain === 'avalanche' && connector === 'traderjoe') {
     connectorInstance = Traderjoe.getInstance(chain, network);
+  } else if (chain === 'harmony' && connector === 'defira') {
+    connectorInstance = Defira.getInstance(chain, network);
   } else {
     throw new Error('unsupported chain or connector');
   }
->>>>>>> 75d6a8bd
   if (!connectorInstance.ready()) {
     await connectorInstance.init();
   }

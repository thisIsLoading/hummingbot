--- conflicted
+++ resolved
@@ -97,11 +97,7 @@
     - flake8==3.7.8
     - future==0.18.0
     - hexbytes==0.1.0
-<<<<<<< HEAD
-    - hummingsim==20190917
-=======
     - https://hummingbot-python.s3-us-west-2.amazonaws.com/hummingsim-20191002-cp36-cp36m-macosx_10_7_x86_64.whl
->>>>>>> af7fdffd
     - hyperlink==18.0.0
     - hypothesis==4.14.2
     - identify==1.4.7
@@ -148,11 +144,7 @@
     - web3==4.8.2
     - websockets==6.0
     - yarl==1.3.0
-<<<<<<< HEAD
     - zipp==0.6.0
     - zope-interface==4.6.0
-prefix: /Users/martin_kou/anaconda3/envs/hummingbot
-=======
-    - zope.interface==4.6.0
     - git+https://github.com/CoinAlpha/python-signalr-client.git
->>>>>>> af7fdffd
+prefix: /Users/martin_kou/anaconda3/envs/hummingbot
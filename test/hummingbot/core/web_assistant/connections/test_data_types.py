--- conflicted
+++ resolved
@@ -46,10 +46,7 @@
         await (aiohttp_client_session.close())
 
     @aioresponses()
-<<<<<<< HEAD
-    async def test_rest_response_repr(self, mocked_api):
-=======
-    def test_rest_response_with_test_properties(self, mocked_api):
+    async def test_rest_response_with_test_properties(self, mocked_api):
         url = "https://some.url"
         data = '{"one": 1}'
         data_str = data.encode("utf-8")
@@ -57,9 +54,9 @@
         body_str = json.dumps(body)
         headers = {"content-type": "text/html"}
         mocked_api.get(url=url, body=body_str, headers=headers)
-        aiohttp_response = self.async_run_with_timeout(aiohttp.ClientSession(loop=self.ev_loop).get(url))
-
-        response = RESTResponse(aiohttp_response)
+ 
+        async with aiohttp.ClientSession() as session:
+            response = RESTResponse(session.get(url))
 
         self.assertEqual(url, response.url)
         self.assertEqual(RESTMethod.GET, response.method)
@@ -71,8 +68,7 @@
         self.assertEqual(body, json_)
 
     @aioresponses()
-    def test_rest_response_repr(self, mocked_api):
->>>>>>> 91301f81
+    async def test_rest_response_repr(self, mocked_api):
         url = "https://some.url"
         body = {"one": 1}
         body_str = json.dumps(body)

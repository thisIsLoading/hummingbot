--- conflicted
+++ resolved
@@ -473,13 +473,6 @@
                 # Reload completer here to include newly added gateway connectors
                 self.app.input_field.completer = load_completer(self)
 
-<<<<<<< HEAD
-    def _get_gateway_instance(
-        self  # type: HummingbotApplication
-    ) -> GatewayHttpClient:
-        gateway_instance = GatewayHttpClient.get_instance(self.client_config_map)
-        return gateway_instance
-=======
     async def _show_gateway_connector_tokens(
             self,           # type: HummingbotApplication
             connector_chain_network: str = None
@@ -521,4 +514,9 @@
         else:
             GatewayConnectionSetting.upsert_connector_spec_tokens(connector_chain_network, new_tokens)
             self.notify(f"The 'balance' command will now report token balances {new_tokens} for '{connector_chain_network}'.")
->>>>>>> 9141d322
+
+    def _get_gateway_instance(
+        self  # type: HummingbotApplication
+    ) -> GatewayHttpClient:
+        gateway_instance = GatewayHttpClient.get_instance(self.client_config_map)
+        return gateway_instance